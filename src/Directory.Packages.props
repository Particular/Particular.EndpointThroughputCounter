--- conflicted
+++ resolved
@@ -9,13 +9,8 @@
     <PackageVersion Include="AWSSDK.CloudWatch" Version="3.7.300.7" />
     <PackageVersion Include="AWSSDK.SecurityToken" Version="3.7.300.12" />
     <PackageVersion Include="AWSSDK.SQS" Version="3.7.300.11" />
-<<<<<<< HEAD
     <PackageVersion Include="Azure.Identity" Version="1.10.4" />
-    <PackageVersion Include="Azure.Messaging.ServiceBus" Version="7.16.2" />
-=======
-    <PackageVersion Include="Azure.Identity" Version="1.10.3" />
     <PackageVersion Include="Azure.Messaging.ServiceBus" Version="7.17.0" />
->>>>>>> b4e92172
     <PackageVersion Include="Azure.Monitor.Query" Version="1.2.0" />
     <PackageVersion Include="GitHubActionsTestLogger" Version="2.3.3" />
     <PackageVersion Include="ICSharpCode.Decompiler" Version="8.2.0.7535" />
