<Project>

  <PropertyGroup>
    <ManagePackageVersionsCentrally>true</ManagePackageVersionsCentrally>
    <CentralPackageTransitivePinningEnabled>true</CentralPackageTransitivePinningEnabled>
  </PropertyGroup>

  <ItemGroup>
    <PackageVersion Include="AWSSDK.CloudWatch" Version="3.7.402.31" />
    <PackageVersion Include="AWSSDK.SecurityToken" Version="3.7.401.32" />
    <PackageVersion Include="AWSSDK.SQS" Version="3.7.400.83" />
    <PackageVersion Include="Azure.Identity" Version="1.13.1" />
<<<<<<< HEAD
    <PackageVersion Include="Azure.Messaging.ServiceBus" Version="7.18.2" />
    <PackageVersion Include="Azure.Monitor.Query" Version="1.6.0" />
=======
    <PackageVersion Include="Azure.Messaging.ServiceBus" Version="7.18.3" />
    <PackageVersion Include="Azure.Monitor.Query" Version="1.5.0" />
>>>>>>> d9e5c31a
    <PackageVersion Include="GitHubActionsTestLogger" Version="2.4.1" />
    <PackageVersion Include="ICSharpCode.Decompiler" Version="8.2.0.7535" />
    <PackageVersion Include="Microsoft.Data.SqlClient" Version="5.2.2" />
    <PackageVersion Include="Microsoft.NET.Test.Sdk" Version="17.12.0" />
    <PackageVersion Include="Mindscape.Raygun4Net.AspNetCore" Version="11.2.1" />
    <PackageVersion Include="Npgsql" Version="8.0.5" />
    <PackageVersion Include="NuGet.Versioning" Version="6.12.1" />
    <PackageVersion Include="NUnit" Version="4.3.2" />
    <PackageVersion Include="NUnit.Analyzers" Version="4.6.0" />
    <PackageVersion Include="NUnit3TestAdapter" Version="4.6.0" />
    <PackageVersion Include="Particular.Approvals" Version="2.0.0" />
    <PackageVersion Include="Particular.LicensingComponent.Report" Version="1.0.0" />
    <PackageVersion Include="Particular.Packaging" Version="4.2.0" />
    <PackageVersion Include="PublicApiGenerator" Version="11.3.0" />
    <PackageVersion Include="System.CommandLine" Version="2.0.0-beta4.22272.1" />
    <PackageVersion Include="System.Threading.RateLimiting" Version="8.0.0" />
  </ItemGroup>

  <ItemGroup Label="Pinned transitive dependencies">
    <PackageVersion Include="System.Private.Uri" Version="4.3.2" />
  </ItemGroup>

</Project><|MERGE_RESOLUTION|>--- conflicted
+++ resolved
@@ -10,13 +10,8 @@
     <PackageVersion Include="AWSSDK.SecurityToken" Version="3.7.401.32" />
     <PackageVersion Include="AWSSDK.SQS" Version="3.7.400.83" />
     <PackageVersion Include="Azure.Identity" Version="1.13.1" />
-<<<<<<< HEAD
-    <PackageVersion Include="Azure.Messaging.ServiceBus" Version="7.18.2" />
+    <PackageVersion Include="Azure.Messaging.ServiceBus" Version="7.18.3" />
     <PackageVersion Include="Azure.Monitor.Query" Version="1.6.0" />
-=======
-    <PackageVersion Include="Azure.Messaging.ServiceBus" Version="7.18.3" />
-    <PackageVersion Include="Azure.Monitor.Query" Version="1.5.0" />
->>>>>>> d9e5c31a
     <PackageVersion Include="GitHubActionsTestLogger" Version="2.4.1" />
     <PackageVersion Include="ICSharpCode.Decompiler" Version="8.2.0.7535" />
     <PackageVersion Include="Microsoft.Data.SqlClient" Version="5.2.2" />
