--- conflicted
+++ resolved
@@ -4,23 +4,13 @@
     <CentralPackageTransitivePinningEnabled>true</CentralPackageTransitivePinningEnabled>
   </PropertyGroup>
   <ItemGroup>
-<<<<<<< HEAD
-    <PackageVersion Include="AWSSDK.CloudWatch" Version="3.7.304.21" />
-    <PackageVersion Include="AWSSDK.SecurityToken" Version="3.7.300.96" />
-    <PackageVersion Include="AWSSDK.SQS" Version="3.7.301.8" />
-    <PackageVersion Include="Azure.Identity" Version="1.11.4" />
-    <PackageVersion Include="Azure.Messaging.ServiceBus" Version="7.17.2" />
-    <PackageVersion Include="Azure.Monitor.Query" Version="1.4.0" />
-    <PackageVersion Include="GitHubActionsTestLogger" Version="2.3.3" />
-=======
     <PackageVersion Include="AWSSDK.CloudWatch" Version="3.7.304.45" />
     <PackageVersion Include="AWSSDK.SecurityToken" Version="3.7.300.120" />
     <PackageVersion Include="AWSSDK.SQS" Version="3.7.301.33" />
     <PackageVersion Include="Azure.Identity" Version="1.12.0" />
     <PackageVersion Include="Azure.Messaging.ServiceBus" Version="7.18.0" />
-    <PackageVersion Include="Azure.Monitor.Query" Version="1.3.1" />
+    <PackageVersion Include="Azure.Monitor.Query" Version="1.4.0" />
     <PackageVersion Include="GitHubActionsTestLogger" Version="2.4.1" />
->>>>>>> bd88e70d
     <PackageVersion Include="ICSharpCode.Decompiler" Version="8.2.0.7535" />
     <PackageVersion Include="Microsoft.Data.SqlClient" Version="5.2.1" />
     <PackageVersion Include="Microsoft.NET.Test.Sdk" Version="17.10.0" />
